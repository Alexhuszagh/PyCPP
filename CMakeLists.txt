--- conflicted
+++ resolved
@@ -1198,12 +1198,9 @@
     test/stl/vector.cc
     test/stl/vector_view.cc
     test/stl/detail/fstream.cc
-<<<<<<< HEAD
-=======
     test/stl/detail/is_relocatable.cc
     test/stl/detail/is_safe_overload.cc
     test/stl/detail/is_swappable.cc
->>>>>>> 77195738
     test/stl/detail/polymorphic_allocator.cc
     test/string/base16.cc
     test/string/base32.cc
